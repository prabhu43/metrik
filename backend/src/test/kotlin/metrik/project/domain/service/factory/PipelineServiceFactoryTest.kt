--- conflicted
+++ resolved
@@ -19,21 +19,15 @@
     @MockK(relaxed = true)
     private lateinit var bambooPipelineService: BambooPipelineService
 
-<<<<<<< HEAD
-    @MockK(relaxed = true)
-=======
     @MockK
     private lateinit var githubActionsPipelineService: GithubActionsPipelineService
 
     @MockK
->>>>>>> c1df7400
     private lateinit var noopPipelineService: NoopPipelineService
 
     @InjectMockKs(overrideValues = true)
     private lateinit var pipelineServiceFactory: PipelineServiceFactory
 
-<<<<<<< HEAD
-=======
     @BeforeEach
     fun setUp() {
         every { jenkinsPipelineService.getStagesSortedByName("id") } returns emptyList()
@@ -41,8 +35,7 @@
         every { githubActionsPipelineService.getStagesSortedByName("id") } returns emptyList()
         every { noopPipelineService.getStagesSortedByName("id") } returns emptyList()
     }
-
->>>>>>> c1df7400
+    
     @Test
     fun `should get corresponding service instance given a valid PipelineType`() {
         verify(exactly = 0) { jenkinsPipelineService.getStagesSortedByName("id") }
