--- conflicted
+++ resolved
@@ -29,11 +29,7 @@
     val url: String,
     @field:EnumConstraint(
         acceptedValues = ["JENKINS", "BAMBOO", "GITHUB_ACTIONS"],
-<<<<<<< HEAD
         message = "Allowed types: JENKINS, BAMBOO, GITHUB_ACTIONS"
-=======
-        message = "type only allow JENKINS, BAMBOO and GITHUB_ACTIONS"
->>>>>>> c1df7400
     )
     var type: String
 ) {
@@ -48,22 +44,14 @@
 @JsonSubTypes(
     JsonSubTypes.Type(value = BambooVerificationRequest::class, name = "BAMBOO"),
     JsonSubTypes.Type(value = JenkinsVerificationRequest::class, name = "JENKINS"),
-<<<<<<< HEAD
     JsonSubTypes.Type(value = GithubActionsVerificationRequest::class, name = "GITHUB_ACTIONS")
-=======
-    JsonSubTypes.Type(value = GithubActionVerificationRequest::class, name = "GITHUB_ACTIONS")
->>>>>>> c1df7400
 )
 abstract class PipelineVerificationRequest(
     @field:NotBlank(message = "URL cannot be empty")
     val url: String,
     @field:EnumConstraint(
         acceptedValues = ["JENKINS", "BAMBOO", "GITHUB_ACTIONS"],
-<<<<<<< HEAD
         message = "Allowed types: JENKINS, BAMBOO, GITHUB_ACTIONS"
-=======
-        message = "type only allow JENKINS, BAMBOO and GITHUB_ACTIONS"
->>>>>>> c1df7400
     )
     val type: String,
 ) {
