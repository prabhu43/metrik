package metrik.project.infrastructure.github.feign

import metrik.project.infrastructure.github.feign.response.CommitResponse
import metrik.project.infrastructure.github.feign.response.MultipleRunResponse
import metrik.project.infrastructure.github.feign.response.SingleRunResponse
import org.springframework.cloud.openfeign.FeignClient
import org.springframework.web.bind.annotation.GetMapping
import org.springframework.web.bind.annotation.PathVariable
import org.springframework.web.bind.annotation.RequestHeader
import org.springframework.web.bind.annotation.RequestParam

@FeignClient(
    value = "github-api",
    url = "https://api.github.com/repos"
)
interface GithubFeignClient {

    @GetMapping("/{owner}/{repo}/actions/runs")
    fun retrieveMultipleRuns(
        @RequestHeader("Authorization") authorizationHeader: String,
        @PathVariable("owner") owner: String,
        @PathVariable("repo") repo: String,
        @RequestParam("per_page", required = false) perPage: Int? = null,
        @RequestParam("page", required = false) pageIndex: Int? = null
    ): MultipleRunResponse

    @GetMapping("/{owner}/{repo}/actions/runs/{runId}")
    fun retrieveSingleRun(
        @RequestHeader("Authorization") authorizationHeader: String,
        @PathVariable("owner") owner: String,
        @PathVariable("repo") repo: String,
        @PathVariable("runId") runId: String,
    ): SingleRunResponse

    @GetMapping("/{owner}/{repo}/commits")
    fun retrieveCommits(
        @RequestHeader("Authorization") authorizationHeader: String,
        @PathVariable("owner") owner: String,
        @PathVariable("repo") repo: String,
        @RequestParam("since", required = false) since: String? = null,
        @RequestParam("until", required = false) until: String? = null,
<<<<<<< HEAD
        @RequestParam("branch", required = false) branch: String? = null,
=======
        @RequestParam("sha", required = false) branch: String? = null,
>>>>>>> 2618a158
        @RequestParam("per_page", required = false) perPage: Int? = null,
        @RequestParam("page", required = false) pageIndex: Int? = null,
    ): List<CommitResponse>
}<|MERGE_RESOLUTION|>--- conflicted
+++ resolved
@@ -39,11 +39,7 @@
         @PathVariable("repo") repo: String,
         @RequestParam("since", required = false) since: String? = null,
         @RequestParam("until", required = false) until: String? = null,
-<<<<<<< HEAD
-        @RequestParam("branch", required = false) branch: String? = null,
-=======
         @RequestParam("sha", required = false) branch: String? = null,
->>>>>>> 2618a158
         @RequestParam("per_page", required = false) perPage: Int? = null,
         @RequestParam("page", required = false) pageIndex: Int? = null,
     ): List<CommitResponse>
