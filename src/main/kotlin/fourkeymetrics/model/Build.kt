package fourkeymetrics.model

import org.apache.logging.log4j.util.Strings

enum class BuildStatus {
    SUCCESS,
    FAILED,
    ABORTED,
    FAILURE,
    IN_PROGRESS
}

class Stage(
    var name: String = Strings.EMPTY,
    var status: BuildStatus = BuildStatus.FAILED,
    var startTimeMillis: Long = 0,
    var durationMillis: Long = 0,
    var pauseDurationMillis: Long = 0
) {
    fun getStageDoneTime(): Long {
        return this.startTimeMillis + this.durationMillis + this.pauseDurationMillis
    }
}

data class Commit(
    var commitId: String = Strings.EMPTY,
    var timestamp: Long = 0,
    var date: String = Strings.EMPTY,
    var msg: String = Strings.EMPTY
)

class Build(
    var pipelineId: String = Strings.EMPTY, var number: Int = 0,
<<<<<<< HEAD
    var result: BuildStatus = BuildStatus.FAILED, var duration: Long = 0,
    var timestamp: Long = 0, var url: String = Strings.EMPTY,
    var stages: List<Stage> = emptyList(), var changeSets: List<Commit> = emptyList()
) {

    fun containsGivenDeploymentInGivenTimeRange(
        deployStageName: String,
        stageStatus: BuildStatus,
        startTimestamp: Long,
        endTimestamp: Long
    ): Boolean {
        val stage = this.stages.find {
            it.name == deployStageName
                    && it.status == stageStatus
                    && it.getStageDoneTime() in startTimestamp..endTimestamp
        }
        return stage != null
    }

    fun containsGivenDeploymentBeforeGivenTimestamp(
        deployStageName: String,
        stageStatus: BuildStatus,
        timestamp: Long
    ): Boolean {
        val stage = this.stages.find {
            it.name == deployStageName
                    && it.status == stageStatus
                    && it.getStageDoneTime() < timestamp
        }
        return stage != null
    }


    fun findGivenStage(deployStageName: String, stageStatus: BuildStatus): Stage? {
        return this.stages.find {
            it.name == deployStageName && it.status == stageStatus
        }
    }
}

=======
    var result: BuildStatus? = BuildStatus.FAILED, var duration: Long = 0,
    var timestamp: Long = 0, var url: String = Strings.EMPTY,
    var stages: List<Stage> = emptyList(), var changeSets: List<Commit> = emptyList())
>>>>>>> 15fee3dc
<|MERGE_RESOLUTION|>--- conflicted
+++ resolved
@@ -31,7 +31,6 @@
 
 class Build(
     var pipelineId: String = Strings.EMPTY, var number: Int = 0,
-<<<<<<< HEAD
     var result: BuildStatus = BuildStatus.FAILED, var duration: Long = 0,
     var timestamp: Long = 0, var url: String = Strings.EMPTY,
     var stages: List<Stage> = emptyList(), var changeSets: List<Commit> = emptyList()
@@ -72,8 +71,3 @@
     }
 }
 
-=======
-    var result: BuildStatus? = BuildStatus.FAILED, var duration: Long = 0,
-    var timestamp: Long = 0, var url: String = Strings.EMPTY,
-    var stages: List<Stage> = emptyList(), var changeSets: List<Commit> = emptyList())
->>>>>>> 15fee3dc
